{
  "name": "ilp-plugin-ethereum-asym-server",
  "version": "1.2.2",
  "description": "Asymmetric Ethereum paychan server for ILP using Machinomy",
  "main": "index.js",
  "types": "build/index.d.ts",
  "scripts": {
    "build": "tsc --project .",
<<<<<<< HEAD
    "lint": "tslint --project .",
    "pretest": "npm run build",
    "postinstall": "npm run build",
    "test": "jest",
    "watch": "jest --watch"
=======
    "build-watch": "tsc --watch --project .",
    "lint": "npm run tslint && npm run eslint",
    "tslint": "tslint --project .",
    "eslint": "eslint test",
    "postinstall": "npm run build",
    "pretest": "npm run build",
    "test": "jest --detectOpenHandles",
    "test-watch": "jest --watch --detectOpenHandles --verbose false"
>>>>>>> ce70946b
  },
  "license": "ISC",
  "dependencies": {
<<<<<<< HEAD
    "@machinomy/contracts": "4.1.1",
    "@types/web3": "^1.0.3",
    "bignumber.js": "^7.2.1",
=======
    "@machinomy/contracts": "^4.1.1",
    "@machinomy/types-truffle-contract": "0.0.3",
    "bignumber.js": "^4.1.0",
>>>>>>> ce70946b
    "btp-packet": "^1.2.1",
    "ilp-logger": "^1.0.2",
    "ilp-packet": "^2.2.0",
<<<<<<< HEAD
    "ilp-plugin-btp": "github:kincaidoneil/ilp-plugin-btp",
    "ilp-plugin-mini-accounts": "github:kincaidoneil/ilp-plugin-mini-accounts",
    "minomy": "github:Kava-Labs/minomy"
  },
  "devDependencies": {
    "@types/jest": "^23.3.0",
    "@types/request": "^2.47.1",
    "jest": "^23.4.1",
    "source-map-support": "^0.5.6",
    "standard": "^11.0.1",
    "tslint": "^5.11.0",
    "tslint-config-standard": "^7.1.0",
    "typescript": "^3.0.1"
=======
    "ilp-plugin-mini-accounts": "^3.5.1",
    "machinomy": "^1.12.9",
    "minomy": "github:Kava-Labs/minomy"
  },
  "devDependencies": {
    "@types/jest": "^23.3.1",
    "@types/request": "^2.47.1",
    "eslint": "^5.3.0",
    "eslint-config-standard": "^11.0.0",
    "eslint-plugin-import": "^2.14.0",
    "eslint-plugin-node": "^7.0.1",
    "eslint-plugin-promise": "^3.8.0",
    "eslint-plugin-standard": "^3.1.0",
    "ganache-cli": "^6.1.6",
    "get-port": "^4.0.0",
    "jest": "^23.4.2",
    "source-map-support": "^0.5.8",
    "standard": "^11.0.1",
    "truffle-hdwallet-provider": "github:machinomy/truffle-hdwallet-provider",
    "ts-jest": "^23.1.3",
    "ts-node": "^7.0.0",
    "tslint": "^5.10.0",
    "tslint-config-standard": "^7.1.0",
    "typescript": "^2.9.2"
  },
  "jest": {
    "testEnvironment": "node"
>>>>>>> ce70946b
  }
}<|MERGE_RESOLUTION|>--- conflicted
+++ resolved
@@ -6,13 +6,6 @@
   "types": "build/index.d.ts",
   "scripts": {
     "build": "tsc --project .",
-<<<<<<< HEAD
-    "lint": "tslint --project .",
-    "pretest": "npm run build",
-    "postinstall": "npm run build",
-    "test": "jest",
-    "watch": "jest --watch"
-=======
     "build-watch": "tsc --watch --project .",
     "lint": "npm run tslint && npm run eslint",
     "tslint": "tslint --project .",
@@ -21,39 +14,17 @@
     "pretest": "npm run build",
     "test": "jest --detectOpenHandles",
     "test-watch": "jest --watch --detectOpenHandles --verbose false"
->>>>>>> ce70946b
   },
   "license": "ISC",
   "dependencies": {
-<<<<<<< HEAD
     "@machinomy/contracts": "4.1.1",
     "@types/web3": "^1.0.3",
     "bignumber.js": "^7.2.1",
-=======
-    "@machinomy/contracts": "^4.1.1",
-    "@machinomy/types-truffle-contract": "0.0.3",
-    "bignumber.js": "^4.1.0",
->>>>>>> ce70946b
     "btp-packet": "^1.2.1",
     "ilp-logger": "^1.0.2",
     "ilp-packet": "^2.2.0",
-<<<<<<< HEAD
     "ilp-plugin-btp": "github:kincaidoneil/ilp-plugin-btp",
     "ilp-plugin-mini-accounts": "github:kincaidoneil/ilp-plugin-mini-accounts",
-    "minomy": "github:Kava-Labs/minomy"
-  },
-  "devDependencies": {
-    "@types/jest": "^23.3.0",
-    "@types/request": "^2.47.1",
-    "jest": "^23.4.1",
-    "source-map-support": "^0.5.6",
-    "standard": "^11.0.1",
-    "tslint": "^5.11.0",
-    "tslint-config-standard": "^7.1.0",
-    "typescript": "^3.0.1"
-=======
-    "ilp-plugin-mini-accounts": "^3.5.1",
-    "machinomy": "^1.12.9",
     "minomy": "github:Kava-Labs/minomy"
   },
   "devDependencies": {
@@ -65,20 +36,15 @@
     "eslint-plugin-node": "^7.0.1",
     "eslint-plugin-promise": "^3.8.0",
     "eslint-plugin-standard": "^3.1.0",
-    "ganache-cli": "^6.1.6",
     "get-port": "^4.0.0",
     "jest": "^23.4.2",
-    "source-map-support": "^0.5.8",
+    "source-map-support": "^0.5.6",
     "standard": "^11.0.1",
-    "truffle-hdwallet-provider": "github:machinomy/truffle-hdwallet-provider",
-    "ts-jest": "^23.1.3",
-    "ts-node": "^7.0.0",
-    "tslint": "^5.10.0",
+    "tslint": "^5.11.0",
     "tslint-config-standard": "^7.1.0",
-    "typescript": "^2.9.2"
+    "typescript": "^3.0.1"
   },
   "jest": {
     "testEnvironment": "node"
->>>>>>> ce70946b
   }
 }